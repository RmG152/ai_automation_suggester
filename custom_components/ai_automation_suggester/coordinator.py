# custom_components/ai_automation_suggester/coordinator.py
"""Coordinator for AI Automation Suggester."""

from __future__ import annotations

from datetime import datetime
import logging
import random
import re
<<<<<<< HEAD
=======
from pathlib import Path
import yaml
import anyio
>>>>>>> 909f582f

from homeassistant.components import persistent_notification
from homeassistant.core import HomeAssistant
from homeassistant.helpers import (
    area_registry as ar,
    device_registry as dr,
    entity_registry as er,
)
from homeassistant.helpers.aiohttp_client import async_get_clientsession
from homeassistant.helpers.update_coordinator import DataUpdateCoordinator

from .const import (  # noqa: E501
    DOMAIN,
    CONF_PROVIDER,
    # New token knobs
    CONF_MAX_INPUT_TOKENS,
    CONF_MAX_OUTPUT_TOKENS,
    # Legacy fallback
    CONF_MAX_TOKENS,
    DEFAULT_MAX_TOKENS,
    DEFAULT_TEMPERATURE,
    DEFAULT_MODELS,
    # Provider‑specific keys + endpoints
    CONF_OPENAI_API_KEY,
    CONF_OPENAI_MODEL,
    ENDPOINT_OPENAI,
    CONF_ANTHROPIC_API_KEY,
    CONF_ANTHROPIC_MODEL,
    VERSION_ANTHROPIC,
    ENDPOINT_ANTHROPIC,
    CONF_GOOGLE_API_KEY,
    CONF_GOOGLE_MODEL,
    CONF_GROQ_API_KEY,
    CONF_GROQ_MODEL,
    ENDPOINT_GROQ,
    CONF_LOCALAI_IP_ADDRESS,
    CONF_LOCALAI_PORT,
    CONF_LOCALAI_HTTPS,
    CONF_LOCALAI_MODEL,
    ENDPOINT_LOCALAI,
    CONF_OLLAMA_IP_ADDRESS,
    CONF_OLLAMA_PORT,
    CONF_OLLAMA_HTTPS,
    CONF_OLLAMA_MODEL,
    ENDPOINT_OLLAMA,
    CONF_CUSTOM_OPENAI_ENDPOINT,
    CONF_CUSTOM_OPENAI_API_KEY,
    CONF_CUSTOM_OPENAI_MODEL,
    CONF_MISTRAL_API_KEY,
    CONF_MISTRAL_MODEL,
    ENDPOINT_MISTRAL,
    CONF_PERPLEXITY_API_KEY,
    CONF_PERPLEXITY_MODEL,
    ENDPOINT_PERPLEXITY,
    CONF_OPENROUTER_API_KEY,
    CONF_OPENROUTER_MODEL,
    CONF_OPENROUTER_REASONING_MAX_TOKENS,
    CONF_OPENROUTER_TEMPERATURE,
    ENDPOINT_OPENROUTER,
)

_LOGGER = logging.getLogger(__name__)

# ─────────────────────────────────────────────────────────────
# Regex to pull fenced YAML blocks out of the AI response
# ─────────────────────────────────────────────────────────────
YAML_RE = re.compile(r"```yaml\s*([\s\S]+?)\s*```", flags=re.IGNORECASE)

SYSTEM_PROMPT = """You are an AI assistant that generates Home Assistant automations
based on entities, areas and devices, and suggests improvements to existing automations.

For each entity:
1. Understand its function and context.
2. Consider its current state and attributes.
3. Suggest context‑aware automations or tweaks, including real entity_ids.

If asked to focus on a theme (energy saving, presence lighting, etc.), integrate it.
Also review existing automations and propose improvements.
If you see a lot of text in a different language, focus on it for a translation for your output.
"""


# =============================================================================
# Coordinator
# =============================================================================
class AIAutomationCoordinator(DataUpdateCoordinator):
    """Builds the prompt, sends it to the selected provider, shares results."""

    # --------------------------------------------------------------------- #
    # Init / lifecycle                                                      #
    # --------------------------------------------------------------------- #
    def __init__(self, hass: HomeAssistant, entry) -> None:
        self.hass = hass
        self.entry = entry

        self.previous_entities: dict[str, dict] = {}
        self.last_update: datetime | None = None

        # Tunables modified by the generate_suggestions service
        self.SYSTEM_PROMPT = SYSTEM_PROMPT
        self.scan_all = False
        self.selected_domains: list[str] = []
        self.entity_limit = 200
        self.automation_read_file = False  # Default automation reading mode

        super().__init__(hass, _LOGGER, name=DOMAIN, update_interval=None)
        self.session = async_get_clientsession(hass)

        self._last_error: str | None = None

        self.data: dict = {
            "suggestions": "No suggestions yet",
            "description": None,
            "yaml_block": None,
            "last_update": None,
            "entities_processed": [],
            "provider": self._opt(CONF_PROVIDER, "unknown"),
            "last_error": None,
        }

        # Registries (populated in async_added_to_hass)
        self.device_registry: dr.DeviceRegistry | None = None
        self.entity_registry: er.EntityRegistry | None = None
        self.area_registry: ar.AreaRegistry | None = None

    # ---------------------------------------------------------------------
    # Utility – options‑first lookup
    # ---------------------------------------------------------------------
    def _opt(self, key: str, default=None):
        """
        Return config value with this priority:
          1. entry.options  (saved via Options flow)
          2. entry.data     (initial setup)
          3. provided default
        """
        return self.entry.options.get(key, self.entry.data.get(key, default))

    # ---------------------------------------------------------------------
    # Helper – token budgets with legacy fallback
    # ---------------------------------------------------------------------
    def _budgets(self) -> tuple[int, int]:
        """Return (input_budget, output_budget) respecting new + old fields."""
        out_budget = self._opt(
            CONF_MAX_OUTPUT_TOKENS, self._opt(CONF_MAX_TOKENS, DEFAULT_MAX_TOKENS)
        )
        in_budget = self._opt(
            CONF_MAX_INPUT_TOKENS, self._opt(CONF_MAX_TOKENS, DEFAULT_MAX_TOKENS)
        )
        return in_budget, out_budget

    # ---------------------------------------------------------------------
    # HA lifecycle hooks
    # ---------------------------------------------------------------------
    async def async_added_to_hass(self):
        await super().async_added_to_hass()
        self.device_registry = dr.async_get(self.hass)
        self.entity_registry = er.async_get(self.hass)
        self.area_registry = ar.async_get(self.hass)

    async def async_shutdown(self):
        return

    # ---------------------------------------------------------------------
    # Main polling routine
    # ---------------------------------------------------------------------
    async def _async_update_data(self) -> dict:
        try:
            now = datetime.now()
            self.last_update = now
            self._last_error = None

            # -------------------------------------------------- gather entities
            current: dict[str, dict] = {}
            for eid in self.hass.states.async_entity_ids():
                if (
                    self.selected_domains
                    and eid.split(".")[0] not in self.selected_domains
                ):
                    continue
                st = self.hass.states.get(eid)
                if st:
                    current[eid] = {
                        "state": st.state,
                        "attributes": st.attributes,
                        "last_changed": st.last_changed,
                        "last_updated": st.last_updated,
                        "friendly_name": st.attributes.get("friendly_name", eid),
                    }

            picked = (
                current
                if self.scan_all
                else {
                    k: v for k, v in current.items() if k not in self.previous_entities
                }
            )
            if not picked:
                self.previous_entities = current
                return self.data

            prompt = await self._build_prompt(picked)
            response = await self._dispatch(prompt)

            if response:
                match = YAML_RE.search(response)
                yaml_block = match.group(1).strip() if match else None
                description = YAML_RE.sub("", response).strip() if match else None

                persistent_notification.async_create(
                    self.hass,
                    message=response,
                    title="AI Automation Suggestions",
                    notification_id=f"ai_automation_suggestions_{now.timestamp()}",
                )

                self.data = {
                    "suggestions": response,
                    "description": description,
                    "yaml_block": yaml_block,
                    "last_update": now,
                    "entities_processed": list(picked.keys()),
                    "provider": self._opt(CONF_PROVIDER, "unknown"),
                    "last_error": None,
                }
            else:
                self.data.update(
                    {
                        "suggestions": "No suggestions available",
                        "description": None,
                        "yaml_block": None,
                        "last_update": now,
                        "entities_processed": [],
                        "last_error": self._last_error,
                    }
                )

            self.previous_entities = current
            return self.data

        except Exception as err:  # noqa: BLE001
            self._last_error = str(err)
            _LOGGER.error("Coordinator fatal error: %s", err)
            self.data["last_error"] = self._last_error
            return self.data

    # ---------------------------------------------------------------------
    # Prompt builder (updated)
    # ---------------------------------------------------------------------
    async def _build_prompt(self, entities: dict) -> str:  # noqa: C901
        """Build the prompt based on entities and automations."""
        MAX_ATTR = 500
        MAX_AUTOM = 100 # Change this to user input?

        ent_sections: list[str] = []
        for eid, meta in random.sample(
            list(entities.items()), min(len(entities), self.entity_limit)
        ):
            domain = eid.split(".")[0]
            attr_str = str(meta["attributes"])
            if len(attr_str) > MAX_ATTR:
                attr_str = f"{attr_str[:MAX_ATTR]}...(truncated)"

            ent_entry = (
                self.entity_registry.async_get(eid) if self.entity_registry else None
            )
            dev_entry = (
                self.device_registry.async_get(ent_entry.device_id)
                if ent_entry and ent_entry.device_id
                else None
            )

            area_id = (
                ent_entry.area_id
                if ent_entry and ent_entry.area_id
                else (dev_entry.area_id if dev_entry else None)
            )
            area_name = "Unknown Area"
            if area_id and self.area_registry:
                ar_entry = self.area_registry.async_get_area(area_id)
                if ar_entry:
                    area_name = ar_entry.name

            block = (
                f"Entity: {eid}\n"
                f"Friendly Name: {meta['friendly_name']}\n"
                f"Domain: {domain}\n"
                f"State: {meta['state']}\n"
                f"Attributes: {attr_str}\n"
                f"Area: {area_name}\n"
            )

            if dev_entry:
                block += (
                    "Device Info:\n"
                    f"  Manufacturer: {dev_entry.manufacturer}\n"
                    f"  Model: {dev_entry.model}\n"
                    f"  Device Name: {dev_entry.name_by_user or dev_entry.name}\n"
                    f"  Device ID: {dev_entry.id}\n"
                )

            block += (
                f"Last Changed: {meta['last_changed']}\n"
                f"Last Updated: {meta['last_updated']}\n"
                "---\n"
            )
            ent_sections.append(block)

        # Choose automation reading method
        if self.automation_read_file:
            autom_sections = self._read_automations_default(MAX_AUTOM, MAX_ATTR)
            autom_codes = await self._read_automations_file_method(MAX_AUTOM, MAX_ATTR)

            builded_prompt = (
                f"{self.SYSTEM_PROMPT}\n\n"
                f"Entities in your Home Assistant (sampled):\n{''.join(ent_sections)}\n"
                "Existing Automations Overview:\n"
                f"{''.join(autom_sections) if autom_sections else 'None found.'}\n\n"
                "Automations YAML Code (for analysis and improvement):\n"
                f"{''.join(autom_codes) if autom_codes else 'No automations YAML code available.'}\n\n"
                "Please analyze both the entities and existing automations. "
                "Propose detailed improvements to existing automations and suggest new ones "
                "that reference only the entity_ids shown above."
            )
        else:
            autom_sections = self._read_automations_default(MAX_AUTOM, MAX_ATTR)

            builded_prompt = (
                f"{self.SYSTEM_PROMPT}\n\n"
                f"Entities in your Home Assistant (sampled):\n{''.join(ent_sections)}\n"
                "Existing Automations:\n"
                f"{''.join(autom_sections) if autom_sections else 'None found.'}\n\n"
                "Please propose detailed automations and improvements that reference only the entity_ids above."
            )

        return builded_prompt

    def _read_automations_default(self, max_autom: int, max_attr: int) -> list[str]:
        """Default method for reading automations."""
        autom_sections: list[str] = []
        for aid in self.hass.states.async_entity_ids("automation")[:max_autom]:
            st = self.hass.states.get(aid)
            if st:
                attr = str(st.attributes)
                if len(attr) > max_attr:
                    attr = f"{attr[:max_attr]}...(truncated)"
                autom_sections.append(
                    f"Entity: {aid}\n"
                    f"Friendly Name: {st.attributes.get('friendly_name', aid)}\n"
                    f"State: {st.state}\n"
                    f"Attributes: {attr}\n"
                    "---\n"
                )
        return autom_sections

    async def _read_automations_file_method(self, max_autom: int, max_attr: int) -> list[str]:
        """File method for reading automations."""
        automations_file = Path(self.hass.config.path()) / "automations.yaml"
        autom_codes: list[str] = []

        try:
            async with await anyio.open_file(
                automations_file, "r", encoding="utf-8"
            ) as file:
                content = await file.read()
                automations = yaml.safe_load(content)

            for automation in automations[:max_autom]:
                aid = automation.get("id", "unknown_id")
                alias = automation.get("alias", "Unnamed Automation")
                description = automation.get("description", "")
                trigger = automation.get("trigger", []) + automation.get("triggers", [])
                condition = automation.get("condition", []) + automation.get(
                    "conditions", []
                )
                action = automation.get("action", []) + automation.get("actions", [])

                # YAML
                code_block = (
                    f"Automation Code for automation.{aid}:\n"
                    "```yaml\n"
                    f"- id: '{aid}'\n"
                    f"  alias: '{alias}'\n"
                    f"  description: '{description}'\n"
                    f"  trigger: {trigger}\n"
                    f"  condition: {condition}\n"
                    f"  action: {action}\n"
                    "```\n"
                    "---\n"
                )
                autom_codes.append(code_block)

        except FileNotFoundError:
            _LOGGER.error("The automations.yaml file was not found.")
        except yaml.YAMLError as err:
            _LOGGER.error("Error parsing automations.yaml: %s", err)

        return autom_codes

    # ---------------------------------------------------------------------
    # Provider dispatcher
    # ---------------------------------------------------------------------
    async def _dispatch(self, prompt: str) -> str | None:
        provider = self._opt(CONF_PROVIDER, "OpenAI")
        self._last_error = None
        try:
            return await {
                "OpenAI": self._openai,
                "Anthropic": self._anthropic,
                "Google": self._google,
                "Groq": self._groq,
                "LocalAI": self._localai,
                "Ollama": self._ollama,
                "Custom OpenAI": self._custom_openai,
                "Mistral AI": self._mistral,
                "Perplexity AI": self._perplexity,
                "OpenRouter": self._openrouter,
            }[provider](prompt)
        except KeyError:
            self._last_error = f"Unknown provider '{provider}'"
            _LOGGER.error(self._last_error)
            return None
        except Exception as err:  # noqa: BLE001
            self._last_error = str(err)
            _LOGGER.error("Dispatch error: %s", err)
            return None

    # ---------------------------------------------------------------------
    # Provider implementations (OpenAI shown; the rest follow same pattern)
    # ---------------------------------------------------------------------
    async def _openai(self, prompt: str) -> str | None:
        try:
            api_key = self._opt(CONF_OPENAI_API_KEY)
            model = self._opt(CONF_OPENAI_MODEL, DEFAULT_MODELS["OpenAI"])
            in_budget, out_budget = self._budgets()
            if not api_key:
                raise ValueError("OpenAI API key not configured")

            if len(prompt) // 4 > in_budget:
                prompt = prompt[: in_budget * 4]

            body = {
                "model": model,
                "messages": [{"role": "user", "content": prompt}],
                "max_tokens": out_budget,
                "temperature": DEFAULT_TEMPERATURE,
            }
            headers = {
                "Authorization": f"Bearer {api_key}",
                "Content-Type": "application/json",
            }

            async with self.session.post(
                ENDPOINT_OPENAI, headers=headers, json=body
            ) as resp:
                if resp.status != 200:
                    self._last_error = (
                        f"OpenAI error {resp.status}: {await resp.text()}"
                    )
                    _LOGGER.error(self._last_error)
                    return None

                res = await resp.json()

            if not isinstance(res, dict):
                raise ValueError(f"Unexpected response format: {res}")
                
            if "choices" not in res:
                raise ValueError(f"Response missing 'choices' array: {res}")
                
            if not res["choices"] or not isinstance(res["choices"], list):
                raise ValueError(f"Empty or invalid 'choices' array: {res}")
                
            if "message" not in res["choices"][0]:
                raise ValueError(f"First choice missing 'message': {res['choices'][0]}")
                
            if "content" not in res["choices"][0]["message"]:
                raise ValueError(f"Message missing 'content': {res['choices'][0]['message']}")
                
            return res["choices"][0]["message"]["content"]
        
        except Exception as err:
            self._last_error = f"OpenAI processing error: {str(err)}"
            _LOGGER.error(self._last_error)
            return None
    # ---------------- Anthropic ------------------------------------------------
    async def _anthropic(self, prompt: str) -> str | None:
        try:
            api_key = self._opt(CONF_ANTHROPIC_API_KEY)
            model = self._opt(CONF_ANTHROPIC_MODEL, DEFAULT_MODELS["Anthropic"])
            in_budget, out_budget = self._budgets()
            if not api_key:
                raise ValueError("Anthropic API key not configured")

            if len(prompt) // 4 > in_budget:
                prompt = prompt[: in_budget * 4]

            headers = {
                "X-API-Key": api_key,
                "Content-Type": "application/json",
                "anthropic-version": VERSION_ANTHROPIC,
            }
            body = {
                "model": model,
                "messages": [
                    {"role": "user", "content": [{"type": "text", "text": prompt}]}
                ],
                "max_tokens": out_budget,
                "temperature": DEFAULT_TEMPERATURE,
            }

            async with self.session.post(
                ENDPOINT_ANTHROPIC, headers=headers, json=body
            ) as resp:
                if resp.status != 200:
                    self._last_error = (
                        f"Anthropic error {resp.status}: {await resp.text()}"
                    )
                    _LOGGER.error(self._last_error)
                    return None

                res = await resp.json()

            if not isinstance(res, dict):
                raise ValueError(f"Unexpected response format: {res}")
                
            if "content" not in res:
                raise ValueError(f"Response missing 'content' array: {res}")
                
            if not res["content"] or not isinstance(res["content"], list):
                raise ValueError(f"Empty or invalid 'content' array: {res}")
                
            if "text" not in res["content"][0]:
                raise ValueError(f"First choice missing 'text': {res['content'][0]}")
                       
            return res["content"][0]["text"]
        
        except Exception as err:
            self._last_error = f"Anthropic processing error: {str(err)}"
            _LOGGER.error(self._last_error)
            return None
                

    # ---------------- Google ---------------------------------------------------
    async def _google(self, prompt: str) -> str | None:
        try:
            api_key = self._opt(CONF_GOOGLE_API_KEY)
            model = self._opt(CONF_GOOGLE_MODEL, DEFAULT_MODELS["Google"])
            in_budget, out_budget = self._budgets()
            if not api_key:
                raise ValueError("Google API key not configured")

            if len(prompt) // 4 > in_budget:
                prompt = prompt[: in_budget * 4]

            body = {
                "contents": [{"parts": [{"text": prompt}]}],
                "generationConfig": {
                    "temperature": DEFAULT_TEMPERATURE,
                    "maxOutputTokens": out_budget,
                    "topK": 40,
                    "topP": 0.95,
                },
            }
            endpoint = f"https://generativelanguage.googleapis.com/v1beta/models/{model}:generateContent?key={api_key}"

            async with self.session.post(endpoint, json=body) as resp:
                if resp.status != 200:
                    self._last_error = (
                        f"Google error {resp.status}: {await resp.text()}"
                    )
                    _LOGGER.error(self._last_error)
                    return None

                res = await resp.json()

            if not isinstance(res, dict):
                raise ValueError(f"Unexpected response format: {res}")
                
            if "candidates" not in res:
                raise ValueError(f"Response missing 'candidates' array: {res}")
                
            if not res["candidates"] or not isinstance(res["candidates"], list):
                raise ValueError(f"Empty or invalid 'candidates' array: {res}")
                
            if "content" not in res["candidates"][0]:
                raise ValueError(f"First choice missing 'content': {res['candidates'][0]}")
                
            if "parts" not in res["candidates"][0]["content"]:
                raise ValueError(f"content missing 'parts': {res['candidates'][0]['message']}")
            
            if not res["candidates"][0]["content"]["parts"] or not isinstance(res["candidates"][0]["content"]["parts"], list):
                raise ValueError(f"Empty or invalid 'parts' array: {res['candidates'][0]['content']}")
            
            if "text" not in res["candidates"][0]["content"]["parts"][0]:
                raise ValueError(f"parts missing 'text': {res['candidates'][0]['content']['parts']}")
            
                
            return res["candidates"][0]["content"]["parts"][0]["text"]
        
        except Exception as err:
            self._last_error = f"Google processing error: {str(err)}"
            _LOGGER.error(self._last_error)
            return None
                
    # ---------------- Groq -----------------------------------------------------
    async def _groq(self, prompt: str) -> str | None:
        try:
            api_key = self._opt(CONF_GROQ_API_KEY)
            model = self._opt(CONF_GROQ_MODEL, DEFAULT_MODELS["Groq"])
            in_budget, out_budget = self._budgets()
            if not api_key:
                raise ValueError("Groq API key not configured")

            if len(prompt) // 4 > in_budget:
                prompt = prompt[: in_budget * 4]

            body = {
                "model": model,
                "messages": [
                    {"role": "user", "content": [{"type": "text", "text": prompt}]}
                ],
                "max_tokens": out_budget,
                "temperature": DEFAULT_TEMPERATURE,
            }
            headers = {
                "Authorization": f"Bearer {api_key}",
                "Content-Type": "application/json",
            }

            async with self.session.post(
                ENDPOINT_GROQ, headers=headers, json=body
            ) as resp:
                if resp.status != 200:
                    self._last_error = f"Groq error {resp.status}: {await resp.text()}"
                    _LOGGER.error(self._last_error)
                    return None

                res = await resp.json()

            if not isinstance(res, dict):
                raise ValueError(f"Unexpected response format: {res}")
                
            if "choices" not in res:
                raise ValueError(f"Response missing 'choices' array: {res}")
                
            if not res["choices"] or not isinstance(res["choices"], list):
                raise ValueError(f"Empty or invalid 'choices' array: {res}")
                
            if "message" not in res["choices"][0]:
                raise ValueError(f"First choice missing 'message': {res['choices'][0]}")
                
            if "content" not in res["choices"][0]["message"]:
                raise ValueError(f"Message missing 'content': {res['choices'][0]['message']}")
                
            return res["choices"][0]["message"]["content"]
        
        except Exception as err:
            self._last_error = f"Groq processing error: {str(err)}"
            _LOGGER.error(self._last_error)
            return None

    # ---------------- LocalAI --------------------------------------------------
    async def _localai(self, prompt: str) -> str | None:
        try:
            ip = self._opt(CONF_LOCALAI_IP_ADDRESS)
            port = self._opt(CONF_LOCALAI_PORT)
            https = self._opt(CONF_LOCALAI_HTTPS, False)
            model = self._opt(CONF_LOCALAI_MODEL, DEFAULT_MODELS["LocalAI"])
            in_budget, out_budget = self._budgets()
            if not ip or not port:
                raise ValueError("LocalAI not fully configured")

            if len(prompt) // 4 > in_budget:
                prompt = prompt[: in_budget * 4]

            proto = "https" if https else "http"
            endpoint = ENDPOINT_LOCALAI.format(protocol=proto, ip_address=ip, port=port)

            body = {
                "model": model,
                "messages": [{"role": "user", "content": prompt}],
                "max_tokens": out_budget,
                "temperature": DEFAULT_TEMPERATURE,
            }
            async with self.session.post(endpoint, json=body) as resp:
                if resp.status != 200:
                    self._last_error = (
                        f"LocalAI error {resp.status}: {await resp.text()}"
                    )
                    _LOGGER.error(self._last_error)
                    return None

                res = await resp.json()

            if not isinstance(res, dict):
                raise ValueError(f"Unexpected response format: {res}")
                
            if "choices" not in res:
                raise ValueError(f"Response missing 'choices' array: {res}")
                
            if not res["choices"] or not isinstance(res["choices"], list):
                raise ValueError(f"Empty or invalid 'choices' array: {res}")
                
            if "message" not in res["choices"][0]:
                raise ValueError(f"First choice missing 'message': {res['choices'][0]}")
                
            if "content" not in res["choices"][0]["message"]:
                raise ValueError(f"Message missing 'content': {res['choices'][0]['message']}")
                
            return res["choices"][0]["message"]["content"]
        
        except Exception as err:
            self._last_error = f"LocalAI processing error: {str(err)}"
            _LOGGER.error(self._last_error)
            return None

    # ---------------- Ollama ---------------------------------------------------
    async def _ollama(self, prompt: str) -> str | None:
        try:
            ip = self._opt(CONF_OLLAMA_IP_ADDRESS)
            port = self._opt(CONF_OLLAMA_PORT)
            https = self._opt(CONF_OLLAMA_HTTPS, False)
            model = self._opt(CONF_OLLAMA_MODEL, DEFAULT_MODELS["Ollama"])
            in_budget, out_budget = self._budgets()
            if not ip or not port:
                raise ValueError("Ollama not fully configured")

            if len(prompt) // 4 > in_budget:
                prompt = prompt[: in_budget * 4]

            proto = "https" if https else "http"
            endpoint = ENDPOINT_OLLAMA.format(protocol=proto, ip_address=ip, port=port)

            body = {
                "model": model,
                "messages": [{"role": "user", "content": prompt}],
                "stream": False,
                "options": {
                    "temperature": DEFAULT_TEMPERATURE,
                    "num_predict": out_budget,
                },
            }
            async with self.session.post(endpoint, json=body) as resp:
                if resp.status != 200:
                    self._last_error = (
                        f"Ollama error {resp.status}: {await resp.text()}"
                    )
                    _LOGGER.error(self._last_error)
                    return None

                res = await resp.json()

<<<<<<< HEAD
        except Exception as err:  # ← this whole block
            self._last_error = str(err)  #   was missing
            _LOGGER.error("Ollama processing error: %s", err)
=======
            if not isinstance(res, dict):
                raise ValueError(f"Unexpected response format: {res}")
                
            if "message" not in res:
                raise ValueError(f"Response missing 'message' array: {res}")
                
            if "content" not in res["message"]:
                raise ValueError(f"Message missing 'content': {res['message']}")
                
            return res["message"]["content"]
        
        except Exception as err:
            self._last_error = f"Ollama processing error: {str(err)}"
            _LOGGER.error(self._last_error)
>>>>>>> 909f582f
            return None

    # ---------------- Custom‑endpoint OpenAI -------------------------------
    async def _custom_openai(self, prompt: str) -> str | None:
        try:
<<<<<<< HEAD
            endpoint = self._opt(CONF_CUSTOM_OPENAI_ENDPOINT)
            api_key = self._opt(CONF_CUSTOM_OPENAI_API_KEY)
            model = self._opt(CONF_CUSTOM_OPENAI_MODEL, DEFAULT_MODELS["Custom OpenAI"])
=======
            endpoint = self._opt(CONF_CUSTOM_OPENAI_ENDPOINT) + "/v1/chat/completions"
            if not endpoint:
                raise ValueError("Custom OpenAI endpoint not configured")
            
            if not endpoint.endswith("/v1/chat/completions"):
                endpoint = endpoint.rstrip("/") + "/v1/chat/completions"

            api_key  = self._opt(CONF_CUSTOM_OPENAI_API_KEY)
            model    = self._opt(CONF_CUSTOM_OPENAI_MODEL, DEFAULT_MODELS["Custom OpenAI"])
>>>>>>> 909f582f
            in_budget, out_budget = self._budgets()


            if len(prompt) // 4 > in_budget:
                prompt = prompt[: in_budget * 4]

            headers = {"Content-Type": "application/json"}
            if api_key:
                headers["Authorization"] = f"Bearer {api_key}"

            body = {
                "model": model,
                "messages": [{"role": "user", "content": prompt}],
                "max_tokens": out_budget,
                "temperature": DEFAULT_TEMPERATURE,
            }
            async with self.session.post(endpoint, headers=headers, json=body) as resp:
                if resp.status != 200:
                    self._last_error = (
                        f"Custom OpenAI error {resp.status}: {await resp.text()}"
                    )
                    _LOGGER.error(self._last_error)
                    return None
                
                res = await resp.json()

            if not isinstance(res, dict):
                raise ValueError(f"Unexpected response format: {res}")
                
            if "choices" not in res:
                raise ValueError(f"Response missing 'choices' array: {res}")
                
            if not res["choices"] or not isinstance(res["choices"], list):
                raise ValueError(f"Empty or invalid 'choices' array: {res}")
                
            if "message" not in res["choices"][0]:
                raise ValueError(f"First choice missing 'message': {res['choices'][0]}")
                
            if "content" not in res["choices"][0]["message"]:
                raise ValueError(f"Message missing 'content': {res['choices'][0]['message']}")
                
            return res["choices"][0]["message"]["content"]
        
        except Exception as err:
            self._last_error = f"Custom OpenAI processing error: {str(err)}"
            _LOGGER.error(self._last_error)
            return None

    # ---------------- Mistral ----------------------------------------------
    async def _mistral(self, prompt: str) -> str | None:
        try:
            api_key = self._opt(CONF_MISTRAL_API_KEY)
            model = self._opt(CONF_MISTRAL_MODEL, DEFAULT_MODELS["Mistral AI"])
            in_budget, out_budget = self._budgets()
            if not api_key:
                raise ValueError("Mistral API key not configured")

            if len(prompt) // 4 > in_budget:
                prompt = prompt[: in_budget * 4]

            headers = {
                "Authorization": f"Bearer {api_key}",
                "Content-Type": "application/json",
            }
            body = {
                "model": model,
                "messages": [{"role": "user", "content": prompt}],
                "temperature": DEFAULT_TEMPERATURE,
                "max_tokens": out_budget,
            }
            async with self.session.post(
                ENDPOINT_MISTRAL, headers=headers, json=body
            ) as resp:
                if resp.status != 200:
                    self._last_error = (
                        f"Mistral error {resp.status}: {await resp.text()}"
                    )
                    _LOGGER.error(self._last_error)
                    return None
                res = await resp.json()

            if not isinstance(res, dict):
                raise ValueError(f"Unexpected response format: {res}")
                
            if "choices" not in res:
                raise ValueError(f"Response missing 'choices' array: {res}")
                
            if not res["choices"] or not isinstance(res["choices"], list):
                raise ValueError(f"Empty or invalid 'choices' array: {res}")
                
            if "message" not in res["choices"][0]:
                raise ValueError(f"First choice missing 'message': {res['choices'][0]}")
                
            if "content" not in res["choices"][0]["message"]:
                raise ValueError(f"Message missing 'content': {res['choices'][0]['message']}")
                
            return res["choices"][0]["message"]["content"]
        
        except Exception as err:
            self._last_error = f"Mistral processing error: {str(err)}"
            _LOGGER.error(self._last_error)
            return None

    # ---------------- Perplexity -------------------------------------------
    async def _perplexity(self, prompt: str) -> str | None:
        try:
            api_key = self._opt(CONF_PERPLEXITY_API_KEY)
            model = self._opt(CONF_PERPLEXITY_MODEL, DEFAULT_MODELS["Perplexity AI"])
            in_budget, out_budget = self._budgets()
            if not api_key:
                raise ValueError("Perplexity API key not configured")

            if len(prompt) // 4 > in_budget:
                prompt = prompt[: in_budget * 4]

            headers = {
                "Authorization": f"Bearer {api_key}",
                "Content-Type": "application/json",
                "Accept": "application/json",
            }
            body = {
                "model": model,
                "messages": [{"role": "user", "content": prompt}],
                "max_tokens": out_budget,
                "temperature": DEFAULT_TEMPERATURE,
            }
            async with self.session.post(
                ENDPOINT_PERPLEXITY, headers=headers, json=body
            ) as resp:
                if resp.status != 200:
                    self._last_error = (
                        f"Perplexity error {resp.status}: {await resp.text()}"
                    )
                    _LOGGER.error(self._last_error)
                    return None

                res = await resp.json()

            if not isinstance(res, dict):
                raise ValueError(f"Unexpected response format: {res}")
                
            if "choices" not in res:
                raise ValueError(f"Response missing 'choices' array: {res}")
                
            if not res["choices"] or not isinstance(res["choices"], list):
                raise ValueError(f"Empty or invalid 'choices' array: {res}")
                
            if "message" not in res["choices"][0]:
                raise ValueError(f"First choice missing 'message': {res['choices'][0]}")
                
            if "content" not in res["choices"][0]["message"]:
                raise ValueError(f"Message missing 'content': {res['choices'][0]['message']}")
                
            return res["choices"][0]["message"]["content"]
        
        except Exception as err:
<<<<<<< HEAD
            self._last_error = str(err)
            _LOGGER.error("Perplexity processing error: %s", err)
            return None

    # ---------------- OpenRouter -------------------------------------------
    async def _openrouter(self, prompt: str) -> str | None:
        try:
            api_key = self._opt(CONF_OPENROUTER_API_KEY)
            model = self._opt(CONF_OPENROUTER_MODEL, DEFAULT_MODELS["OpenRouter"])
            reasoning_max_tokens = self._opt(CONF_OPENROUTER_REASONING_MAX_TOKENS, 0)
            in_budget, out_budget = self._budgets()

            if not api_key:
                raise ValueError("OpenRouter API key not configured")

            if len(prompt) // 4 > in_budget:
                prompt = prompt[: in_budget * 4]

            headers = {
                "Authorization": f"Bearer {api_key}",
                "Content-Type": "application/json",
            }
            body = {
                "model": model,
                "messages": [{"role": "user", "content": prompt}],
                "max_tokens": out_budget,
                "temperature": self._opt(
                    CONF_OPENROUTER_TEMPERATURE, DEFAULT_TEMPERATURE
                ),
            }

            if reasoning_max_tokens > 0:
                body["reasoning"] = {"max_tokens": reasoning_max_tokens}

            async with self.session.post(
                ENDPOINT_OPENROUTER, headers=headers, json=body
            ) as resp:
                if resp.status != 200:
                    self._last_error = (
                        f"OpenRouter error {resp.status}: {await resp.text()}"
                    )
                    _LOGGER.error(self._last_error)
                    return None

                res = await resp.json()

            if not isinstance(res, dict):
                raise ValueError(f"Unexpected response format: {res}")

            if "choices" not in res:
                raise ValueError(f"Response missing 'choices' array: {res}")

            if not res["choices"] or not isinstance(res["choices"], list):
                raise ValueError(f"Empty or invalid 'choices' array: {res}")

            if "message" not in res["choices"][0]:
                raise ValueError(f"First choice missing 'message': {res['choices'][0]}")

            if "content" not in res["choices"][0]["message"]:
                raise ValueError(
                    f"Message missing 'content': {res['choices'][0]['message']}"
                )

            return res["choices"][0]["message"]["content"]

        except Exception as err:
            self._last_error = f"OpenRouter processing error: {str(err)}"
=======
            self._last_error = f"Perplexity processing error: {str(err)}"
>>>>>>> 909f582f
            _LOGGER.error(self._last_error)
            return None<|MERGE_RESOLUTION|>--- conflicted
+++ resolved
@@ -7,12 +7,9 @@
 import logging
 import random
 import re
-<<<<<<< HEAD
-=======
 from pathlib import Path
 import yaml
 import anyio
->>>>>>> 909f582f
 
 from homeassistant.components import persistent_notification
 from homeassistant.core import HomeAssistant
@@ -765,11 +762,6 @@
 
                 res = await resp.json()
 
-<<<<<<< HEAD
-        except Exception as err:  # ← this whole block
-            self._last_error = str(err)  #   was missing
-            _LOGGER.error("Ollama processing error: %s", err)
-=======
             if not isinstance(res, dict):
                 raise ValueError(f"Unexpected response format: {res}")
                 
@@ -784,17 +776,11 @@
         except Exception as err:
             self._last_error = f"Ollama processing error: {str(err)}"
             _LOGGER.error(self._last_error)
->>>>>>> 909f582f
             return None
 
     # ---------------- Custom‑endpoint OpenAI -------------------------------
     async def _custom_openai(self, prompt: str) -> str | None:
         try:
-<<<<<<< HEAD
-            endpoint = self._opt(CONF_CUSTOM_OPENAI_ENDPOINT)
-            api_key = self._opt(CONF_CUSTOM_OPENAI_API_KEY)
-            model = self._opt(CONF_CUSTOM_OPENAI_MODEL, DEFAULT_MODELS["Custom OpenAI"])
-=======
             endpoint = self._opt(CONF_CUSTOM_OPENAI_ENDPOINT) + "/v1/chat/completions"
             if not endpoint:
                 raise ValueError("Custom OpenAI endpoint not configured")
@@ -804,7 +790,6 @@
 
             api_key  = self._opt(CONF_CUSTOM_OPENAI_API_KEY)
             model    = self._opt(CONF_CUSTOM_OPENAI_MODEL, DEFAULT_MODELS["Custom OpenAI"])
->>>>>>> 909f582f
             in_budget, out_budget = self._budgets()
 
 
@@ -961,9 +946,8 @@
             return res["choices"][0]["message"]["content"]
         
         except Exception as err:
-<<<<<<< HEAD
-            self._last_error = str(err)
-            _LOGGER.error("Perplexity processing error: %s", err)
+            self._last_error = f"Perplexity processing error: {str(err)}"
+            _LOGGER.error(self._last_error)
             return None
 
     # ---------------- OpenRouter -------------------------------------------
@@ -1029,8 +1013,5 @@
 
         except Exception as err:
             self._last_error = f"OpenRouter processing error: {str(err)}"
-=======
-            self._last_error = f"Perplexity processing error: {str(err)}"
->>>>>>> 909f582f
             _LOGGER.error(self._last_error)
             return None