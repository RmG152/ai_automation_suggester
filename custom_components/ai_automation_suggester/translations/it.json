{
  "title": "AI Automation Suggester",
  "config": {
    "step": {
      "user": {
        "title": "Select AI Provider",
        "data": {
          "provider": "AI Provider"
        }
      },
      "openai": {
        "title": "Configure OpenAI"
      },
      "anthropic": {
        "title": "Configure Anthropic"
      },
      "google": {
        "title": "Configure Google"
      },
      "groq": {
        "title": "Configure Groq"
      },
      "localai": {
        "title": "Configure LocalAI",
        "data": {
          "localai_ip": "LocalAI IP Address",
          "localai_port": "LocalAI Port",
          "localai_https": "Use HTTPS for LocalAI"
        }
      },
      "ollama": {
        "title": "Configure Ollama",
        "data": {
          "ollama_ip": "Ollama IP Address",
          "ollama_port": "Ollama Port",
          "ollama_https": "Use HTTPS for Ollama",
          "ollama_disable_think": "Disable Think Mode (Ollama)"
        }
      },
      "custom_openai": {
        "title": "Configure Custom OpenAI",
        "data": {
          "custom_openai_endpoint": "Custom OpenAI Endpoint",
          "custom_openai_api_key": "Custom OpenAI API Key (Optional)"
        }
      },
      "mistral": {
        "title": "Configure Mistral AI"
      },
      "perplexity": {
        "title": "Configure Perplexity AI"
      },
      "openrouter": {
        "title": "Configure OpenRouter",
        "data": {
          "openrouter_reasoning_max_tokens": "OpenRouter Reasoning Max Tokens"
        }
      },
      "openai_azure": {
        "title": "Configure OpenAI Azure",
        "data": {
          "openai_azure_deployment_id": "Azure Deployment ID",
          "openai_azure_endpoint": "Azure Endpoint",
          "openai_azure_api_version": "Azure API Version"
        }
      },
      "codestral": {
        "title": "Configura Codestral",
        "data": {
          "codestral_api_key": "Chiave API Codestral",
          "codestral_model": "Modello Codestral",
          "codestral_temperature": "Temperatura",
          "codestral_completion_endpoint": "URL Endpoint Completamento",
          "codestral_chat_endpoint": "URL Endpoint Chat",
          "max_input_tokens": "Numero massimo di token di input",
          "max_output_tokens": "Numero massimo di token di output"
        }
      },
      "generic_openai": {
        "title": "Configure Generic OpenAI",
        "data": {
          "generic_openai_api_endpoint": "Generic OpenAI API Full URL (should end with 'completions')",
          "generic_openai_api_key": "Generic OpenAI API Key (Optional)",
          "generic_openai_validation_endpoint": "Validation URL (should end with 'models')",
          "generic_openai_enable_validation": "Enable Validation"
        }
      },
      "common": {
        "title": "Configure Common Settings",
        "data": {
          "api_key": "API Key",
          "model": "Model",
          "temperature": "Temperature",
          "max_input_tokens": "Max Input Tokens",
          "max_output_tokens": "Max Output Tokens"
        }
      }
    },
    "error": {
      "api_error": "API validation failed: {error_message}",
      "cannot_connect": "Failed to connect. Please check your settings and network.",
      "unknown": "An unknown error occurred. Please check logs for details."
    },
    "abort": {
      "already_configured": "This AI provider is already configured. You can edit it from the integrations page."
    }
  },
  "options": {
    "step": {
      "init": {
        "title": "Opzioni del Suggeritore di Automazioni AI",
        "data": {
          "api_key": "Chiave API",
          "model": "Modello",
          "temperature": "Temperatura",
          "max_input_tokens": "Token di input massimi",
          "max_output_tokens": "Token di output massimi",
          "localai_ip": "Indirizzo IP di LocalAI",
          "localai_port": "Porta di LocalAI",
          "localai_https": "Usa HTTPS per LocalAI",
          "ollama_ip": "Indirizzo IP di Ollama",
          "ollama_port": "Porta di Ollama",
          "ollama_https": "Usa HTTPS per Ollama",
<<<<<<< HEAD
          "ollama_model": "Modello Ollama",
          "ollama_temperature": "Temperatura (Ollama)",
          "ollama_disable_think": "Disabilita Modalità Pensiero (Ollama)",
          "custom_openai_endpoint": "Endpoint OpenAI Personalizzato",
          "custom_openai_api_key": "Chiave API OpenAI Personalizzata",
          "custom_openai_model": "Modello OpenAI Personalizzato",
          "custom_openai_temperature": "Temperatura (OpenAI Personalizzato)",
          "mistral_api_key": "Chiave API Mistral",
          "mistral_model": "Modello Mistral",
          "mistral_temperature": "Temperatura (Mistral AI)",
          "perplexity_api_key": "Chiave API Perplexity",
          "perplexity_model": "Modello Perplexity",
          "perplexity_temperature": "Temperatura (Perplexity AI)",
          "openrouter_api_key": "Chiave API OpenRouter",
          "openrouter_model": "Modello OpenRouter",
          "openrouter_reasoning_max_tokens": "Max Token di Ragionamento OpenRouter",
          "openrouter_temperature": "Temperatura (OpenRouter)",
          "openai_azure_api_key": "Chiave API Azure OpenAI",
          "openai_azure_deployment_id": "ID Deployment Azure",
          "openai_azure_endpoint": "Endpoint Azure",
          "openai_azure_api_version": "Versione API Azure",
          "openai_azure_temperature": "Temperatura (OpenAI Azure)",
          "generic_openai_api_endpoint": "URL API completa di OpenAI generico (deve terminare con 'completions')",
          "generic_openai_api_key": "Chiave API OpenAI Generico",
          "generic_openai_model": "Modello OpenAI Generico",
          "generic_openai_temperature": "Temperatura (OpenAI Generico)",
          "generic_openai_validation_endpoint": "URL di validazione (OpenAI Generico, deve terminare con 'models')",
          "generic_openai_enable_validation": "Abilita Validazione (OpenAI Generico)",
          "max_input_tokens": "Numero massimo di token di input",
          "max_output_tokens": "Numero massimo di token di output",
          "codestral_api_key": "Chiave API Codestral",
          "codestral_model": "Modello Codestral",
          "codestral_temperature": "Temperatura (Codestral)",
          "veniceai_api_key": "Chiave API VeniceAI",
          "veniceai_model": "Modello VeniceAI",
          "veniceai_temperature": "Temperatura (VeniceAI)"
=======
          "ollama_disable_think": "Disabilita la modalità di pensiero (Ollama)",
          "custom_openai_endpoint": "Endpoint OpenAI personalizzato",
          "custom_openai_api_key": "Chiave API OpenAI personalizzata",
          "openrouter_reasoning_max_tokens": "Token massimi di ragionamento di OpenRouter",
          "openai_azure_deployment_id": "ID di distribuzione di Azure",
          "openai_azure_endpoint": "Endpoint di Azure",
          "openai_azure_api_version": "Versione API di Azure",
          "generic_openai_api_endpoint": "URL completo dell'API OpenAI generica (deve terminare con 'completions')",
          "generic_openai_api_key": "Chiave API OpenAI generica",
          "generic_openai_validation_endpoint": "URL di convalida (OpenAI generico, deve terminare con 'models')",
          "generic_openai_enable_validation": "Abilita convalida (OpenAI generico)"
>>>>>>> fee30e76
        },
        "description": "Regola le impostazioni per i tuoi provider di intelligenza artificiale. Verranno utilizzati i campi pertinenti al provider configurato. Le impostazioni comuni come i limiti dei token sono configurate per provider."
      }
    },
    "error": {
      "invalid_input": "One or more values are invalid."
    }
  },
  "services": {
    "generate_suggestions": {
      "name": "Generate Suggestions",
      "description": "Manually trigger AI automation suggestions.",
      "fields": {
        "provider_config": {
          "name": "Provider Configuration",
          "description": "Which provider configuration to use (if you have multiple)"
        },
        "custom_prompt": {
          "name": "Custom Prompt",
          "description": "Optional custom prompt to override the default system prompt or guide the suggestions towards specific themes"
        },
        "all_entities": {
          "name": "Consider All Entities",
          "description": "If true, consider all entities instead of just new entities."
        },
        "domains": {
          "name": "Domains",
          "description": "List of domains to consider. If empty, consider all domains."
        },
        "entity_limit": {
          "name": "Entity Limit",
          "description": "Maximum number of entities to consider (randomly selected)."
        },
        "automation_read_yaml": {
          "name": "Read 'automations.yaml' file",
          "description": "Reads and appends the YAML code of the automations found in the 'automations.yaml' file. This action will use a lot of input tokens, use it with care and with models with a large context window (e.g. Gemini)."
        },
        "automation_limit": {
<<<<<<< HEAD
          "name": "Limite Automazioni",
          "description": "Numero massimo di automazioni da analizzare (predefinito: 100)."
        },
        "include_entity_details": {
          "name": "Includi Dettagli Entità",
          "description": "Includere informazioni dettagliate sulle entità (attributi e informazioni sul dispositivo) nel prompt. Disabilitare questa opzione riduce l'utilizzo dei token ma fornisce meno contesto all'IA."
=======
          "name": "Automation Limit",
          "description": "Maximum number of automations to analyze (default: 100)."
>>>>>>> fee30e76
        }
      }
    }
  }
}<|MERGE_RESOLUTION|>--- conflicted
+++ resolved
@@ -121,7 +121,6 @@
           "ollama_ip": "Indirizzo IP di Ollama",
           "ollama_port": "Porta di Ollama",
           "ollama_https": "Usa HTTPS per Ollama",
-<<<<<<< HEAD
           "ollama_model": "Modello Ollama",
           "ollama_temperature": "Temperatura (Ollama)",
           "ollama_disable_think": "Disabilita Modalità Pensiero (Ollama)",
@@ -158,19 +157,6 @@
           "veniceai_api_key": "Chiave API VeniceAI",
           "veniceai_model": "Modello VeniceAI",
           "veniceai_temperature": "Temperatura (VeniceAI)"
-=======
-          "ollama_disable_think": "Disabilita la modalità di pensiero (Ollama)",
-          "custom_openai_endpoint": "Endpoint OpenAI personalizzato",
-          "custom_openai_api_key": "Chiave API OpenAI personalizzata",
-          "openrouter_reasoning_max_tokens": "Token massimi di ragionamento di OpenRouter",
-          "openai_azure_deployment_id": "ID di distribuzione di Azure",
-          "openai_azure_endpoint": "Endpoint di Azure",
-          "openai_azure_api_version": "Versione API di Azure",
-          "generic_openai_api_endpoint": "URL completo dell'API OpenAI generica (deve terminare con 'completions')",
-          "generic_openai_api_key": "Chiave API OpenAI generica",
-          "generic_openai_validation_endpoint": "URL di convalida (OpenAI generico, deve terminare con 'models')",
-          "generic_openai_enable_validation": "Abilita convalida (OpenAI generico)"
->>>>>>> fee30e76
         },
         "description": "Regola le impostazioni per i tuoi provider di intelligenza artificiale. Verranno utilizzati i campi pertinenti al provider configurato. Le impostazioni comuni come i limiti dei token sono configurate per provider."
       }
@@ -209,17 +195,12 @@
           "description": "Reads and appends the YAML code of the automations found in the 'automations.yaml' file. This action will use a lot of input tokens, use it with care and with models with a large context window (e.g. Gemini)."
         },
         "automation_limit": {
-<<<<<<< HEAD
           "name": "Limite Automazioni",
           "description": "Numero massimo di automazioni da analizzare (predefinito: 100)."
         },
         "include_entity_details": {
           "name": "Includi Dettagli Entità",
           "description": "Includere informazioni dettagliate sulle entità (attributi e informazioni sul dispositivo) nel prompt. Disabilitare questa opzione riduce l'utilizzo dei token ma fornisce meno contesto all'IA."
-=======
-          "name": "Automation Limit",
-          "description": "Maximum number of automations to analyze (default: 100)."
->>>>>>> fee30e76
         }
       }
     }
