{
  "title": "AI Automation Suggester",
  "config": {
    "step": {
      "user": {
        "title": "Select AI Provider",
        "data": {
          "provider": "AI Provider"
        }
      },
      "openai": {
        "title": "Configure OpenAI"
      },
      "anthropic": {
        "title": "Configure Anthropic"
      },
      "google": {
        "title": "Configure Google"
      },
      "groq": {
        "title": "Configure Groq"
      },
      "localai": {
        "title": "Configure LocalAI",
        "data": {
          "localai_ip": "LocalAI IP Address",
          "localai_port": "LocalAI Port",
          "localai_https": "Use HTTPS for LocalAI"
        }
      },
      "ollama": {
        "title": "Configure Ollama",
        "data": {
          "ollama_ip": "Ollama IP Address",
          "ollama_port": "Ollama Port",
          "ollama_https": "Use HTTPS for Ollama",
          "ollama_disable_think": "Disable Think Mode (Ollama)"
        }
      },
      "custom_openai": {
        "title": "Configure Custom OpenAI",
        "data": {
          "custom_openai_endpoint": "Custom OpenAI Endpoint",
          "custom_openai_api_key": "Custom OpenAI API Key (Optional)"
        }
      },
      "mistral": {
        "title": "Configure Mistral AI"
      },
      "perplexity": {
        "title": "Configure Perplexity AI"
      },
      "openrouter": {
        "title": "Configure OpenRouter",
        "data": {
          "openrouter_reasoning_max_tokens": "OpenRouter Reasoning Max Tokens"
        }
      },
      "openai_azure": {
        "title": "Configure OpenAI Azure",
        "data": {
          "openai_azure_deployment_id": "Azure Deployment ID",
          "openai_azure_endpoint": "Azure Endpoint",
          "openai_azure_api_version": "Azure API Version"
        }
      },
<<<<<<< HEAD
      "codestral": {
        "title": "Codestral konfigurieren",
        "data": {
          "codestral_api_key": "Codestral API-Schlüssel",
          "codestral_model": "Codestral-Modell",
          "codestral_temperature": "Temperatur",
          "codestral_completion_endpoint": "Abschluss-Endpunkt-URL",
          "codestral_chat_endpoint": "Chat-Endpunkt-URL",
          "max_input_tokens": "Maximale Eingabe-Tokens",
          "max_output_tokens": "Maximale Ausgabe-Tokens"
        }
      },
      "generic_openai": {      
        "title": "Generisches OpenAI konfigurieren",
=======
      "generic_openai": {
        "title": "Configure Generic OpenAI",
>>>>>>> fee30e76
        "data": {
          "generic_openai_api_endpoint": "Generic OpenAI API Full URL (should end with 'completions')",
          "generic_openai_api_key": "Generic OpenAI API Key (Optional)",
          "generic_openai_validation_endpoint": "Validation URL (should end with 'models')",
          "generic_openai_enable_validation": "Enable Validation"
        }
      },
      "common": {
        "title": "Configure Common Settings",
        "data": {
          "api_key": "API Key",
          "model": "Model",
          "temperature": "Temperature",
          "max_input_tokens": "Max Input Tokens",
          "max_output_tokens": "Max Output Tokens"
        }
      },
      "veniceai": {
        "title": "Venice AI konfigurieren",
        "data": {
          "venice_api_key": "Venice API-Schlüssel",
          "venice_model": "Venice-Modell",
          "venice_temperature": "Temperatur",
          "max_input_tokens": "Maximale Eingabe-Tokens",
          "max_output_tokens": "Maximale Ausgabe-Tokens"
        }
      }
    },
    "error": {
      "api_error": "API validation failed: {error_message}",
      "cannot_connect": "Failed to connect. Please check your settings and network.",
      "unknown": "An unknown error occurred. Please check logs for details."
    },
    "abort": {
      "already_configured": "This AI provider is already configured. You can edit it from the integrations page."
    }
  },
  "options": {
    "step": {
      "init": {
        "title": "Optionen für den KI-Automatisierungsvorschlag",
        "data": {
          "api_key": "API-Schlüssel",
          "model": "Modell",
          "temperature": "Temperatur",
          "max_input_tokens": "Maximale Eingabe-Tokens",
          "max_output_tokens": "Maximale Ausgabe-Tokens",
          "localai_ip": "LocalAI IP-Adresse",
          "localai_port": "LocalAI-Port",
          "localai_https": "HTTPS für LocalAI verwenden",
          "ollama_ip": "Ollama IP-Adresse",
          "ollama_port": "Ollama-Port",
          "ollama_https": "HTTPS für Ollama verwenden",
          "ollama_disable_think": "Denkmodus deaktivieren (Ollama)",
          "custom_openai_endpoint": "Benutzerdefinierter OpenAI-Endpunkt",
          "custom_openai_api_key": "Benutzerdefinierter OpenAI-API-Schlüssel",
          "openrouter_reasoning_max_tokens": "OpenRouter Reasoning Max Tokens",
          "openai_azure_deployment_id": "Azure-Bereitstellungs-ID",
          "openai_azure_endpoint": "Azure-Endpunkt",
<<<<<<< HEAD
          "openai_azure_api_version": "Azure API-Version",
          "openai_azure_temperature": "Temperatur (OpenAI Azure)",
          "generic_openai_api_endpoint": "Vollständige API-URL für generisches OpenAI (sollte auf 'completions' enden)",
          "generic_openai_api_key": "Generischer OpenAI API-Schlüssel",
          "generic_openai_model": "Generisches OpenAI-Modell",
          "generic_openai_temperature": "Temperatur (Generisches OpenAI)",
          "generic_openai_validation_endpoint": "Validierungs-URL (Generisches OpenAI, sollte auf 'models' enden)",
          "generic_openai_enable_validation": "Validierung aktivieren (Generisches OpenAI)",
          "max_input_tokens": "Maximale Eingabe-Tokens",
          "max_output_tokens": "Maximale Ausgabe-Tokens",
          "codestral_api_key": "Codestral API-Schlüssel",
          "codestral_model": "Codestral-Modell",
          "codestral_temperature": "Temperatur (Codestral)",
          "venice_api_key": "Venice API-Schlüssel",
          "venice_model": "Venice-Modell",
          "venice_temperature": "Temperatur (Venice AI)"
=======
          "openai_azure_api_version": "Azure-API-Version",
          "generic_openai_api_endpoint": "Generische OpenAI-API-Voll-URL (sollte mit 'completions' enden)",
          "generic_openai_api_key": "Generischer OpenAI-API-Schlüssel",
          "generic_openai_validation_endpoint": "Validierungs-URL (Generisches OpenAI, sollte mit 'models' enden)",
          "generic_openai_enable_validation": "Validierung aktivieren (Generisches OpenAI)"
>>>>>>> fee30e76
        },
        "description": "Passen Sie die Einstellungen für Ihre KI-Anbieter an. Es werden die für Ihren konfigurierten Anbieter relevanten Felder verwendet. Allgemeine Einstellungen wie Token-Limits werden pro Anbieter konfiguriert."
      }
    },
    "error": {
      "invalid_input": "One or more values are invalid."
    }
  },
  "services": {
    "generate_suggestions": {
      "name": "Generate Suggestions",
      "description": "Manually trigger AI automation suggestions.",
      "fields": {
        "provider_config": {
          "name": "Provider Configuration",
          "description": "Which provider configuration to use (if you have multiple)"
        },
        "custom_prompt": {
          "name": "Custom Prompt",
          "description": "Optional custom prompt to override the default system prompt or guide the suggestions towards specific themes"
        },
        "all_entities": {
          "name": "Consider All Entities",
          "description": "If true, consider all entities instead of just new entities."
        },
        "domains": {
          "name": "Domains",
          "description": "List of domains to consider. If empty, consider all domains."
        },
        "entity_limit": {
          "name": "Entity Limit",
          "description": "Maximum number of entities to consider (randomly selected)."
        },
        "automation_read_yaml": {
          "name": "Read 'automations.yaml' file",
          "description": "Reads and appends the YAML code of the automations found in the 'automations.yaml' file. This action will use a lot of input tokens, use it with care and with models with a large context window (e.g. Gemini)."
        },
        "automation_limit": {
<<<<<<< HEAD
          "name": "Limit für Automatisierungen",
          "description": "Maximale Anzahl der zu analysierenden Automatisierungen (Standard: 100)."
        },
        "include_entity_details": {
          "name": "Entitätsdetails einschließen",
          "description": "Detaillierte Entitätsinformationen (Attribute und Geräteinformationen) in den Prompt einbeziehen. Das Deaktivieren reduziert den Token-Verbrauch, bietet aber weniger Kontext für die KI."
=======
          "name": "Automation Limit",
          "description": "Maximum number of automations to analyze (default: 100)."
>>>>>>> fee30e76
        }
      }
    }
  }
}<|MERGE_RESOLUTION|>--- conflicted
+++ resolved
@@ -64,7 +64,6 @@
           "openai_azure_api_version": "Azure API Version"
         }
       },
-<<<<<<< HEAD
       "codestral": {
         "title": "Codestral konfigurieren",
         "data": {
@@ -79,10 +78,6 @@
       },
       "generic_openai": {      
         "title": "Generisches OpenAI konfigurieren",
-=======
-      "generic_openai": {
-        "title": "Configure Generic OpenAI",
->>>>>>> fee30e76
         "data": {
           "generic_openai_api_endpoint": "Generic OpenAI API Full URL (should end with 'completions')",
           "generic_openai_api_key": "Generic OpenAI API Key (Optional)",
@@ -142,7 +137,6 @@
           "openrouter_reasoning_max_tokens": "OpenRouter Reasoning Max Tokens",
           "openai_azure_deployment_id": "Azure-Bereitstellungs-ID",
           "openai_azure_endpoint": "Azure-Endpunkt",
-<<<<<<< HEAD
           "openai_azure_api_version": "Azure API-Version",
           "openai_azure_temperature": "Temperatur (OpenAI Azure)",
           "generic_openai_api_endpoint": "Vollständige API-URL für generisches OpenAI (sollte auf 'completions' enden)",
@@ -159,13 +153,6 @@
           "venice_api_key": "Venice API-Schlüssel",
           "venice_model": "Venice-Modell",
           "venice_temperature": "Temperatur (Venice AI)"
-=======
-          "openai_azure_api_version": "Azure-API-Version",
-          "generic_openai_api_endpoint": "Generische OpenAI-API-Voll-URL (sollte mit 'completions' enden)",
-          "generic_openai_api_key": "Generischer OpenAI-API-Schlüssel",
-          "generic_openai_validation_endpoint": "Validierungs-URL (Generisches OpenAI, sollte mit 'models' enden)",
-          "generic_openai_enable_validation": "Validierung aktivieren (Generisches OpenAI)"
->>>>>>> fee30e76
         },
         "description": "Passen Sie die Einstellungen für Ihre KI-Anbieter an. Es werden die für Ihren konfigurierten Anbieter relevanten Felder verwendet. Allgemeine Einstellungen wie Token-Limits werden pro Anbieter konfiguriert."
       }
@@ -204,17 +191,12 @@
           "description": "Reads and appends the YAML code of the automations found in the 'automations.yaml' file. This action will use a lot of input tokens, use it with care and with models with a large context window (e.g. Gemini)."
         },
         "automation_limit": {
-<<<<<<< HEAD
           "name": "Limit für Automatisierungen",
           "description": "Maximale Anzahl der zu analysierenden Automatisierungen (Standard: 100)."
         },
         "include_entity_details": {
           "name": "Entitätsdetails einschließen",
           "description": "Detaillierte Entitätsinformationen (Attribute und Geräteinformationen) in den Prompt einbeziehen. Das Deaktivieren reduziert den Token-Verbrauch, bietet aber weniger Kontext für die KI."
-=======
-          "name": "Automation Limit",
-          "description": "Maximum number of automations to analyze (default: 100)."
->>>>>>> fee30e76
         }
       }
     }
