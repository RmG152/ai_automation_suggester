--- conflicted
+++ resolved
@@ -158,17 +158,12 @@
           "description": "Reads and appends the YAML code of the automations found in the 'automations.yaml' file. This action will use a lot of input tokens, use it with care and with models with a large context window (e.g. Gemini)."
         },
         "automation_limit": {
-<<<<<<< HEAD
           "name": "Automatiseringslimiet",
           "description": "Maximum aantal te analyseren automatiseringen (standaard: 100)."
         },
         "include_entity_details": {
           "name": "Entiteitsdetails Inclusief",
           "description": "Gedetailleerde entiteitsinformatie (attributen en apparaatinformatie) opnemen in de prompt. Uitschakelen vermindert tokenverbruik maar biedt minder context aan de AI."
-=======
-          "name": "Automation Limit",
-          "description": "Maximum number of automations to analyze (default: 100)."
->>>>>>> fee30e76
         }
       }
     }
